--- conflicted
+++ resolved
@@ -8,15 +8,10 @@
 use bevy::math::Vec3A;
 use bevy::prelude::*;
 use bevy::render::camera::{
-<<<<<<< HEAD
     CameraMainTextureUsages, CameraProjection, CameraProjectionPlugin, CameraRenderGraph,
     RenderTarget,
 };
 use bevy::render::extract_component::{ExtractComponent, ExtractComponentPlugin};
-=======
-    CameraMainTextureUsages, CameraProjection, CameraRenderGraph, RenderTarget,
-};
->>>>>>> 942e9f85
 use bevy::render::primitives::Frustum;
 use bevy::render::view::{
     update_frusta, ColorGrading, ExtractedView, VisibilitySystems, VisibleEntities,
@@ -25,7 +20,6 @@
 use bevy::transform::TransformSystem;
 use openxr::Fovf;
 use wgpu::TextureUsages;
-<<<<<<< HEAD
 
 use super::trackers::{OpenXRLeftEye, OpenXRRightEye, OpenXRTracker, OpenXRTrackingRoot};
 
@@ -95,8 +89,6 @@
     ));
     commands.spawn((XrCameraBundle::new(Eye::Left), OpenXRLeftEye, OpenXRTracker));
 }
-=======
->>>>>>> 942e9f85
 
 #[derive(Bundle)]
 pub struct XrCamerasBundle {
@@ -131,15 +123,11 @@
     pub dither: DebandDither,
     pub color_grading: ColorGrading,
     pub main_texture_usages: CameraMainTextureUsages,
-<<<<<<< HEAD
     pub xr_camera_type: XrCamera,
     pub root_transform: RootTransform,
-=======
-    pub xr_camera_type: XrCameraType,
->>>>>>> 942e9f85
 }
 #[derive(Copy, Clone, Debug, Eq, PartialEq, Hash, Ord, PartialOrd, Component, ExtractComponent)]
-pub struct XrCamera(Eye);
+pub struct XrCamera(pub Eye);
 
 #[derive(Component, ExtractComponent, Clone, Copy, Debug, Default, Deref, DerefMut)]
 pub struct RootTransform(pub GlobalTransform);
@@ -208,13 +196,7 @@
                 viewport: None,
                 ..default()
             },
-<<<<<<< HEAD
             camera_render_graph: CameraRenderGraph::new(Core3d),
-=======
-            camera_render_graph: CameraRenderGraph::new(
-                bevy::core_pipeline::core_3d::graph::Core3d,
-            ),
->>>>>>> 942e9f85
             xr_projection: Default::default(),
             visible_entities: Default::default(),
             frustum: Default::default(),
@@ -224,20 +206,13 @@
             tonemapping: Default::default(),
             dither: DebandDither::Enabled,
             color_grading: Default::default(),
-<<<<<<< HEAD
             xr_camera_type: XrCamera(eye),
-=======
->>>>>>> 942e9f85
             main_texture_usages: CameraMainTextureUsages(
                 TextureUsages::RENDER_ATTACHMENT
                     | TextureUsages::TEXTURE_BINDING
                     | TextureUsages::COPY_SRC,
             ),
-<<<<<<< HEAD
             root_transform: default(),
-=======
-            xr_camera_type: XrCameraType::Xr(eye),
->>>>>>> 942e9f85
         }
     }
 }
