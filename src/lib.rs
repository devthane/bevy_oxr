pub mod graphics;
pub mod input;
pub mod passthrough;
pub mod prelude;
pub mod resource_macros;
pub mod resources;
pub mod xr_init;
pub mod xr_input;

use std::sync::atomic::AtomicBool;

use crate::xr_init::{StartXrSession, XrInitPlugin};
use crate::xr_input::oculus_touch::ActionSets;
use crate::xr_input::trackers::verify_quat;
use bevy::app::{AppExit, PluginGroupBuilder};
use bevy::core::TaskPoolThreadAssignmentPolicy;
use bevy::ecs::system::SystemState;
use bevy::prelude::*;
use bevy::render::camera::{ManualTextureView, ManualTextureViewHandle, ManualTextureViews};
use bevy::render::pipelined_rendering::PipelinedRenderingPlugin;
use bevy::render::renderer::{render_system, RenderInstance};
use bevy::render::settings::RenderCreation;
use bevy::render::{Render, RenderApp, RenderPlugin, RenderSet};
use bevy::window::{PresentMode, PrimaryWindow, RawHandleWrapper};
use graphics::extensions::XrExtensions;
use graphics::{XrAppInfo, XrPreferdBlendMode};
use input::XrInput;
use openxr as xr;
use passthrough::{PassthroughPlugin, XrPassthroughLayer, XrPassthroughState};
use resources::*;
use xr_init::{
    xr_after_wait_only, xr_only, xr_render_only, CleanupRenderWorld, CleanupXrData,
    ExitAppOnSessionExit, SetupXrData, StartSessionOnStartup, XrCleanup, XrEarlyInitPlugin,
    XrHasWaited, XrPostCleanup, XrShouldRender, XrStatus,
};
use xr_input::actions::XrActionsPlugin;
use xr_input::hands::emulated::HandEmulationPlugin;
use xr_input::hands::hand_tracking::HandTrackingPlugin;
use xr_input::hands::HandPlugin;
use xr_input::xr_camera::XrCameraPlugin;
use xr_input::XrInputPlugin;

const VIEW_TYPE: xr::ViewConfigurationType = xr::ViewConfigurationType::PRIMARY_STEREO;

pub const LEFT_XR_TEXTURE_HANDLE: ManualTextureViewHandle = ManualTextureViewHandle(1208214591);
pub const RIGHT_XR_TEXTURE_HANDLE: ManualTextureViewHandle = ManualTextureViewHandle(3383858418);

/// Adds OpenXR support to an App
pub struct OpenXrPlugin {
    pub backend_preference: Vec<Backend>,
    pub reqeusted_extensions: XrExtensions,
    pub prefered_blend_mode: XrPreferdBlendMode,
    pub app_info: XrAppInfo,
    pub synchronous_pipeline_compilation: bool,
}

impl Plugin for OpenXrPlugin {
    fn build(&self, app: &mut App) {
        app.insert_resource(XrSessionRunning::new(AtomicBool::new(false)));
        app.insert_resource(ExitAppOnSessionExit::default());
        #[cfg(not(target_arch = "wasm32"))]
        match graphics::initialize_xr_instance(
            &self.backend_preference,
            SystemState::<Query<&RawHandleWrapper, With<PrimaryWindow>>>::new(&mut app.world)
                .get(&app.world)
                .get_single()
                .ok()
                .cloned(),
            self.reqeusted_extensions.clone(),
            self.prefered_blend_mode,
            self.app_info.clone(),
        ) {
            Ok((
                xr_instance,
                oxr_session_setup_info,
                blend_mode,
                device,
                queue,
                adapter_info,
                render_adapter,
                instance,
            )) => {
                debug!("Configured wgpu adapter Limits: {:#?}", device.limits());
                debug!("Configured wgpu adapter Features: {:#?}", device.features());
                warn!("Starting with OpenXR Instance");
                app.insert_resource(xr_instance.clone());
                app.insert_resource(blend_mode);
                app.insert_resource(ActionSets(vec![]));
                app.insert_resource(xr_instance);
                app.insert_resource(blend_mode);
                app.insert_non_send_resource(oxr_session_setup_info);
                let render_instance = RenderInstance(instance.into());
                app.insert_resource(render_instance.clone());
                app.add_plugins(RenderPlugin {
                    render_creation: RenderCreation::Manual(
                        device,
                        queue,
                        adapter_info,
                        render_adapter,
                        render_instance,
                    ),
                    // Expose this? if yes we also have to set this in the non xr case
                    synchronous_pipeline_compilation: self.synchronous_pipeline_compilation,
                });
                app.insert_resource(XrStatus::Disabled);
                // app.world.send_event(StartXrSession);
            }
            Err(err) => {
                warn!("OpenXR Instance Failed to initialize: {}", err);
                app.add_plugins(RenderPlugin {
                    synchronous_pipeline_compilation: self.synchronous_pipeline_compilation,
                    ..Default::default()
                });
                app.insert_resource(XrStatus::NoInstance);
            }
        }
        #[cfg(target_arch = "wasm32")]
        {
            app.add_plugins(RenderPlugin::default());
            app.insert_resource(XrStatus::Disabled);
        }
        app.add_systems(XrPostCleanup, clean_resources);
        app.add_systems(XrPostCleanup, || info!("Main World Post Cleanup!"));
        app.add_systems(
            PreUpdate,
            xr_poll_events.run_if(|status: Res<XrStatus>| *status != XrStatus::NoInstance),
        );
        app.add_systems(
            PreUpdate,
            (
                xr_reset_per_frame_resources,
                xr_wait_frame.run_if(xr_only()),
                locate_views.run_if(xr_only()),
                apply_deferred,
            )
                .chain()
                .after(xr_poll_events),
        );
        let render_app = app.sub_app_mut(RenderApp);
        render_app.add_systems(
            Render,
            xr_pre_frame
                .run_if(xr_only())
                .run_if(xr_after_wait_only())
                .run_if(xr_render_only())
                .before(render_system)
                .after(RenderSet::ExtractCommands),
        );
        render_app.add_systems(
            Render,
            xr_end_frame
                .run_if(xr_only())
                .run_if(xr_after_wait_only())
                .run_if(xr_render_only())
                .in_set(RenderSet::Cleanup),
        );
        render_app.add_systems(
            Render,
            xr_skip_frame
                .run_if(xr_only())
                .run_if(xr_after_wait_only())
                .run_if(not(xr_render_only()))
                .in_set(RenderSet::Cleanup),
        );
        render_app.add_systems(
            Render,
            clean_resources_render
                .run_if(resource_exists::<CleanupRenderWorld>)
                .after(RenderSet::ExtractCommands),
        );
    }
}

#[cfg(all(not(feature = "vulkan"), not(all(feature = "d3d12", windows))))]
compile_error!("At least one platform-compatible backend feature must be enabled.");

#[derive(Debug)]
pub enum Backend {
    #[cfg(feature = "vulkan")]
    Vulkan,
    #[cfg(all(feature = "d3d12", windows))]
    D3D12,
}

<<<<<<< HEAD
#[derive(Resource)]
struct DoPipelinedRendering;

fn clean_resources_render(cmds: &mut World) {
=======
fn clean_resources_render(mut cmds: &mut World) {
>>>>>>> 3b26a280
    // let session = cmds.remove_resource::<XrSession>().unwrap();
    cmds.remove_resource::<XrSession>();
    cmds.remove_resource::<XrResolution>();
    cmds.remove_resource::<XrFormat>();
    // cmds.remove_resource::<XrSessionRunning>();
    cmds.remove_resource::<XrFrameWaiter>();
    cmds.remove_resource::<XrSwapchain>();
    cmds.remove_resource::<XrInput>();
    cmds.remove_resource::<XrViews>();
    cmds.remove_resource::<XrFrameState>();
    cmds.remove_resource::<CleanupRenderWorld>();
    // unsafe {
    //     (session.instance().fp().destroy_session)(session.as_raw());
    // }
    warn!("Cleanup Resources Render");
}
fn clean_resources(cmds: &mut World) {
    cmds.remove_resource::<XrSession>();
    cmds.remove_resource::<XrResolution>();
    cmds.remove_resource::<XrFormat>();
    // cmds.remove_resource::<XrSessionRunning>();
    cmds.remove_resource::<XrFrameWaiter>();
    cmds.remove_resource::<XrSwapchain>();
    cmds.remove_resource::<XrInput>();
    cmds.remove_resource::<XrViews>();
    cmds.remove_resource::<XrFrameState>();
    // cmds.remove_resource::<CleanupRenderWorld>();
    // unsafe {
    //     (session.instance().fp().destroy_session)(session.as_raw());
    // }
    warn!("Cleanup Resources");
}

fn xr_skip_frame(
    xr_swapchain: Res<XrSwapchain>,
    xr_frame_state: Res<XrFrameState>,
    environment_blend_mode: Res<XrEnvironmentBlendMode>,
) {
    let swapchain: &Swapchain = &xr_swapchain;
    match swapchain {
        #[cfg(feature = "vulkan")]
        Swapchain::Vulkan(swap) => &swap
            .stream
            .lock()
            .unwrap()
            .end(
                xr_frame_state.predicted_display_time,
                **environment_blend_mode,
                &[],
            )
            .unwrap(),
        #[cfg(all(feature = "d3d12", windows))]
        Swapchain::D3D12(swap) => &swap
            .stream
            .lock()
            .unwrap()
            .end(
                xr_frame_state.predicted_display_time,
                **environment_blend_mode,
                &[],
            )
            .unwrap(),
    };
}

pub struct DefaultXrPlugins {
    pub backend_preference: Vec<Backend>,
    pub reqeusted_extensions: XrExtensions,
    pub prefered_blend_mode: XrPreferdBlendMode,
    pub app_info: XrAppInfo,
    pub synchronous_pipeline_compilation: bool,
}
impl Default for DefaultXrPlugins {
    fn default() -> Self {
        Self {
            backend_preference: vec![
                #[cfg(feature = "vulkan")]
                Backend::Vulkan,
                #[cfg(all(feature = "d3d12", windows))]
                Backend::D3D12,
            ],
            reqeusted_extensions: default(),
            prefered_blend_mode: default(),
            app_info: default(),
            synchronous_pipeline_compilation: false,
        }
    }
}

impl PluginGroup for DefaultXrPlugins {
    fn build(self) -> PluginGroupBuilder {
        DefaultPlugins
            .build()
            .set(TaskPoolPlugin {
                task_pool_options: TaskPoolOptions {
                    compute: TaskPoolThreadAssignmentPolicy {
                        min_threads: 2,
                        max_threads: std::usize::MAX, // unlimited max threads
                        percent: 1.0,                 // this value is irrelevant in this case
                    },
                    // keep the defaults for everything else
                    ..default()
                },
            })
            .disable::<RenderPlugin>()
            .disable::<PipelinedRenderingPlugin>()
            .add_before::<RenderPlugin, _>(OpenXrPlugin {
                backend_preference: self.backend_preference,
                prefered_blend_mode: self.prefered_blend_mode,
                reqeusted_extensions: self.reqeusted_extensions,
                app_info: self.app_info.clone(),
                synchronous_pipeline_compilation: self.synchronous_pipeline_compilation,
            })
            .add_after::<OpenXrPlugin, _>(XrInitPlugin)
            .add(XrInputPlugin)
            .add(XrActionsPlugin)
            .add(XrCameraPlugin)
            .add_before::<OpenXrPlugin, _>(XrEarlyInitPlugin)
            .add(HandPlugin)
            .add(HandTrackingPlugin)
            .add(HandEmulationPlugin)
            .add(PassthroughPlugin)
            .add(XrResourcePlugin)
            .add(StartSessionOnStartup)
            .set(WindowPlugin {
                #[cfg(not(target_os = "android"))]
                primary_window: Some(Window {
                    transparent: true,
                    present_mode: PresentMode::AutoNoVsync,
                    title: self.app_info.name.clone(),
                    ..default()
                }),
                #[cfg(target_os = "android")]
                primary_window: None, // ?
                #[cfg(target_os = "android")]
                exit_condition: bevy::window::ExitCondition::DontExit,
                #[cfg(target_os = "android")]
                close_when_requested: true,
                ..default()
            })
    }
}

fn xr_reset_per_frame_resources(
    mut should: ResMut<XrShouldRender>,
    mut waited: ResMut<XrHasWaited>,
) {
    **should = false;
    **waited = false;
}

fn xr_poll_events(
    instance: Option<Res<XrInstance>>,
    session: Option<Res<XrSession>>,
    session_running: Res<XrSessionRunning>,
    exit_type: Res<ExitAppOnSessionExit>,
    mut app_exit: EventWriter<AppExit>,
    mut start_session: EventWriter<StartXrSession>,
    mut setup_xr: EventWriter<SetupXrData>,
    mut cleanup_xr: EventWriter<CleanupXrData>,
) {
    if let (Some(instance), Some(session)) = (instance, session) {
        let _span = info_span!("xr_poll_events");
        while let Some(event) = instance.poll_event(&mut Default::default()).unwrap() {
            use xr::Event::*;
            match event {
                SessionStateChanged(e) => {
                    // Session state change is where we can begin and end sessions, as well as
                    // find quit messages!
                    info!("entered XR state {:?}", e.state());
                    match e.state() {
                        xr::SessionState::READY => {
                            info!("Calling Session begin :3");
                            session.begin(VIEW_TYPE).unwrap();
                            setup_xr.send_default();
                            session_running.store(true, std::sync::atomic::Ordering::Relaxed);
                        }
                        xr::SessionState::STOPPING => {
                            session.end().unwrap();
                            session_running.store(false, std::sync::atomic::Ordering::Relaxed);
                            cleanup_xr.send_default();
                        }
                        xr::SessionState::EXITING => {
                            if *exit_type == ExitAppOnSessionExit::Always
                                || *exit_type == ExitAppOnSessionExit::OnlyOnExit
                            {
                                app_exit.send_default();
                            }
                        }
                        xr::SessionState::LOSS_PENDING => {
                            if *exit_type == ExitAppOnSessionExit::Always {
                                app_exit.send_default();
                            }
                            if *exit_type == ExitAppOnSessionExit::OnlyOnExit {
                                start_session.send_default();
                            }
                        }

                        _ => {}
                    }
                }
                InstanceLossPending(_) => {
                    app_exit.send_default();
                }
                EventsLost(e) => {
                    warn!("lost {} XR events", e.lost_event_count());
                }
                _ => {}
            }
        }
    }
}

pub fn xr_wait_frame(
    world: &mut World,
    // mut frame_state: ResMut<XrFrameState>,
    // mut frame_waiter: ResMut<XrFrameWaiter>,
    // mut should_render: ResMut<XrShouldRender>,
    // mut waited: ResMut<XrHasWaited>,
) {
    let mut frame_waiter = world.get_resource_mut::<XrFrameWaiter>().unwrap();
    {
        let _span = info_span!("xr_wait_frame").entered();

        *world.get_resource_mut::<XrFrameState>().unwrap() = match frame_waiter.wait() {
            Ok(a) => a.into(),
            Err(e) => {
                warn!("error: {}", e);
                return;
            }
        };
        let should_render = world.get_resource::<XrFrameState>().unwrap().should_render;
        **world.get_resource_mut::<XrShouldRender>().unwrap() = should_render;
        **world.get_resource_mut::<XrHasWaited>().unwrap() = true;
    }
    world
        .get_resource::<XrSwapchain>()
        .unwrap()
        .begin()
        .unwrap();
}

pub fn xr_pre_frame(
    resolution: Res<XrResolution>,
    format: Res<XrFormat>,
    swapchain: Res<XrSwapchain>,
    mut manual_texture_views: ResMut<ManualTextureViews>,
) {
    {
        let _span = info_span!("xr_acquire_image").entered();
        swapchain.acquire_image().unwrap()
    }
    {
        let _span = info_span!("xr_wait_image").entered();
        swapchain.wait_image().unwrap();
    }
    {
        let _span = info_span!("xr_update_manual_texture_views").entered();
        let (left, right) = swapchain.get_render_views();
        let left = ManualTextureView {
            texture_view: left.into(),
            size: **resolution,
            format: **format,
        };
        let right = ManualTextureView {
            texture_view: right.into(),
            size: **resolution,
            format: **format,
        };
        manual_texture_views.insert(LEFT_XR_TEXTURE_HANDLE, left);
        manual_texture_views.insert(RIGHT_XR_TEXTURE_HANDLE, right);
    }
}

#[allow(clippy::too_many_arguments)]
pub fn xr_end_frame(
    xr_frame_state: Res<XrFrameState>,
    views: Res<XrViews>,
    input: Res<XrInput>,
    swapchain: Res<XrSwapchain>,
    resolution: Res<XrResolution>,
    environment_blend_mode: Res<XrEnvironmentBlendMode>,
    passthrough_layer: Option<Res<XrPassthroughLayer>>,
    passthrough_state: Option<Res<XrPassthroughState>>,
) {
    #[cfg(target_os = "android")]
    {
        let ctx = ndk_context::android_context();
        let vm = unsafe { jni::JavaVM::from_raw(ctx.vm().cast()) }.unwrap();
        let env = vm.attach_current_thread_as_daemon();
    }

    {
        let _span = info_span!("xr_release_image").entered();
        swapchain.release_image().unwrap();
    }
    {
        let _span = info_span!("xr_end_frame").entered();
        let pass_layer = match passthrough_state.as_deref() {
            Some(XrPassthroughState::Running) => passthrough_layer.as_deref(),
            _ => None,
        };
        let result = swapchain.end(
            xr_frame_state.predicted_display_time,
            &views,
            &input.stage,
            **resolution,
            **environment_blend_mode,
            pass_layer,
        );
        match result {
            Ok(_) => {}
            Err(e) => warn!("error: {}", e),
        }
    }
}

pub fn locate_views(
    mut views: ResMut<XrViews>,
    input: Res<XrInput>,
    session: Res<XrSession>,
    xr_frame_state: Res<XrFrameState>,
) {
    let _span = info_span!("xr_locate_views").entered();
    **views = match session.locate_views(
        VIEW_TYPE,
        xr_frame_state.predicted_display_time,
        &input.stage,
    ) {
        Ok(this) => this
            .1
            .into_iter()
            .map(|mut view| {
                use crate::prelude::*;
                let quat = view.pose.orientation.to_quat();
                let fixed_quat = verify_quat(quat);
                let oxr_quat = xr::Quaternionf {
                    x: fixed_quat.x,
                    y: fixed_quat.y,
                    z: fixed_quat.z,
                    w: fixed_quat.w,
                };
                view.pose.orientation = oxr_quat;
                view
            })
            .collect(),
        Err(err) => {
            warn!("error: {}", err);
            return;
        }
    }
}<|MERGE_RESOLUTION|>--- conflicted
+++ resolved
@@ -182,14 +182,8 @@
     D3D12,
 }
 
-<<<<<<< HEAD
-#[derive(Resource)]
-struct DoPipelinedRendering;
 
 fn clean_resources_render(cmds: &mut World) {
-=======
-fn clean_resources_render(mut cmds: &mut World) {
->>>>>>> 3b26a280
     // let session = cmds.remove_resource::<XrSession>().unwrap();
     cmds.remove_resource::<XrSession>();
     cmds.remove_resource::<XrResolution>();
