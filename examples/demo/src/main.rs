--- conflicted
+++ resolved
@@ -2,17 +2,10 @@
     diagnostic::{FrameTimeDiagnosticsPlugin, LogDiagnosticsPlugin},
     log::info,
     prelude::{
-<<<<<<< HEAD
         bevy_main, default, shape, App, Assets, Color, Commands, Component, Event, EventReader,
         EventWriter, GlobalTransform, IntoSystemConfigs, IntoSystemSetConfigs, Mesh, PbrBundle,
         PostUpdate, Query, Res, ResMut, Resource, SpatialBundle, StandardMaterial, Startup,
         Transform, Update, With, Without,
-=======
-        default, shape, App, Assets, Color, Commands, Component, Entity, Event, EventReader,
-        EventWriter, GlobalTransform, IntoSystemConfigs, IntoSystemSetConfigs, Mesh, PbrBundle,
-        PostUpdate, Query, Res, ResMut, Resource, SpatialBundle, StandardMaterial, Startup,
-        Transform, Update, Vec3, With, Without,
->>>>>>> ec9b3ac0
     },
     time::{Time, Timer},
     transform::TransformSystem,
@@ -88,9 +81,6 @@
             bevy::time::TimerMode::Once,
         )))
         .add_systems(Update, request_cube_spawn)
-<<<<<<< HEAD
-        .add_systems(Update, cube_spawner.after(request_cube_spawn));
-=======
         .add_systems(Update, cube_spawner.after(request_cube_spawn))
         //test capsule
         .add_systems(Startup, spawn_capsule)
@@ -99,7 +89,6 @@
         .add_plugins(HandInputDebugRenderer)
         .add_systems(Startup, spawn_physics_hands)
         .add_systems(Update, update_physics_hands);
->>>>>>> ec9b3ac0
 
     //configure rapier sets
     app.configure_sets(
