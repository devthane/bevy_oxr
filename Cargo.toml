[package]
name = "bevy_openxr"
version = "0.1.0"
edition = "2021"

[features]
default = ["linked"]
linked = ["openxr/linked", "openxr/static"]

[dependencies]
anyhow = "1.0.75"
ash = "0.37.3"
<<<<<<< HEAD
bevy = { git = "https://github.com/awtterpip/bevy", default-features = false, features = [
    "bevy_render",
] }
=======
bevy = { git = "https://github.com/awtterpip/bevy", rev = "98f3b8ae207deb440f7255b3d900e7e01b6df0cb" }
>>>>>>> 65fbffaa
openxr = { version = "0.17.1", features = ["mint"] }
mint = "0.5.9"
wgpu = "0.16.0"
wgpu-core = { version = "0.16.0", features = ["vulkan"] }
wgpu-hal = "0.16.0"

[dev-dependencies]
<<<<<<< HEAD
bevy = { git = "https://github.com/awtterpip/bevy" }
=======
bevy = { git = "https://github.com/awtterpip/bevy", rev = "98f3b8ae207deb440f7255b3d900e7e01b6df0cb" }
>>>>>>> 65fbffaa
color-eyre = "0.6.2"

[[example]]
name = "xr"
path = "examples/xr.rs"

[profile.release]
debug = true<|MERGE_RESOLUTION|>--- conflicted
+++ resolved
@@ -10,13 +10,7 @@
 [dependencies]
 anyhow = "1.0.75"
 ash = "0.37.3"
-<<<<<<< HEAD
-bevy = { git = "https://github.com/awtterpip/bevy", default-features = false, features = [
-    "bevy_render",
-] }
-=======
 bevy = { git = "https://github.com/awtterpip/bevy", rev = "98f3b8ae207deb440f7255b3d900e7e01b6df0cb" }
->>>>>>> 65fbffaa
 openxr = { version = "0.17.1", features = ["mint"] }
 mint = "0.5.9"
 wgpu = "0.16.0"
@@ -24,11 +18,7 @@
 wgpu-hal = "0.16.0"
 
 [dev-dependencies]
-<<<<<<< HEAD
-bevy = { git = "https://github.com/awtterpip/bevy" }
-=======
 bevy = { git = "https://github.com/awtterpip/bevy", rev = "98f3b8ae207deb440f7255b3d900e7e01b6df0cb" }
->>>>>>> 65fbffaa
 color-eyre = "0.6.2"
 
 [[example]]
